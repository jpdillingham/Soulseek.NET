--- conflicted
+++ resolved
@@ -909,55 +909,6 @@
             return DownloadToByteArrayAsync(username, filename, size, startOffset, token.Value, options, cancellationToken ?? CancellationToken.None);
         }
 
-        public async Task<Task<(Transfer Transfer, byte[] Data)>> EnqueueDownloadAsync(string username, string filename, long? size = null, long startOffset = 0, int? token = null, TransferOptions options = null, CancellationToken? cancellationToken = null)
-        {
-            if (string.IsNullOrWhiteSpace(username))
-            {
-                throw new ArgumentException("The username must not be a null or empty string, or one consisting only of whitespace", nameof(username));
-            }
-
-            if (string.IsNullOrWhiteSpace(filename))
-            {
-                throw new ArgumentException("The filename must not be a null or empty string, or one consisting only of whitespace", nameof(filename));
-            }
-
-            if (size.HasValue && size.Value < 0)
-            {
-                throw new ArgumentOutOfRangeException(nameof(size), "The size, if supplied, must be greater than or equal to zero");
-            }
-
-            if (startOffset < 0)
-            {
-                throw new ArgumentOutOfRangeException(nameof(startOffset), "The start offset must be greater than or equal to zero");
-            }
-
-            if (!State.HasFlag(SoulseekClientStates.Connected) || !State.HasFlag(SoulseekClientStates.LoggedIn))
-            {
-                throw new InvalidOperationException($"The server connection must be connected and logged in to download files (currently: {State})");
-            }
-
-            token ??= GetNextToken();
-
-            if (Uploads.ContainsKey(token.Value) || Downloads.ContainsKey(token.Value))
-            {
-                throw new DuplicateTokenException($"The specified or generated token {token} is already in progress");
-            }
-
-            if (Downloads.Values.Any(d => d.Username == username && d.Filename == filename))
-            {
-                throw new DuplicateTransferException($"An active or queued download of {filename} from {username} is already in progress");
-            }
-
-            options ??= new TransferOptions();
-
-            var enqueuedTaskCompletionSource = new TaskCompletionSource<bool>();
-
-            var task = DownloadToByteArrayAsync(username, filename, size, startOffset, token.Value, options, cancellationToken ?? CancellationToken.None, enqueuedTaskCompletionSource);
-
-            await enqueuedTaskCompletionSource.Task.ConfigureAwait(false);
-            return task;
-        }
-
         /// <summary>
         ///     Asynchronously downloads the specified <paramref name="filename"/> from the specified <paramref name="username"/>
         ///     using the specified unique <paramref name="token"/> and optionally specified <paramref name="cancellationToken"/>
@@ -1049,65 +1000,6 @@
             options ??= new TransferOptions();
 
             return DownloadToStreamAsync(username, filename, outputStream, size, startOffset, token.Value, options, cancellationToken ?? CancellationToken.None);
-        }
-
-        public async Task<Task<Transfer>> EnqueueDownloadAsync(string username, string filename, Stream outputStream, long? size = null, long startOffset = 0, int? token = null, TransferOptions options = null, CancellationToken? cancellationToken = null)
-        {
-            if (string.IsNullOrWhiteSpace(username))
-            {
-                throw new ArgumentException("The username must not be a null or empty string, or one consisting only of whitespace", nameof(username));
-            }
-
-            if (string.IsNullOrWhiteSpace(filename))
-            {
-                throw new ArgumentException("The filename must not be a null or empty string, or one consisting only of whitespace", nameof(filename));
-            }
-
-            if (size.HasValue && size.Value < 0)
-            {
-                throw new ArgumentOutOfRangeException(nameof(size), "The size, if supplied, must be greater than or equal to zero");
-            }
-
-            if (startOffset < 0)
-            {
-                throw new ArgumentOutOfRangeException(nameof(startOffset), "The start offset must be greater than or equal to zero");
-            }
-
-            if (outputStream == null)
-            {
-                throw new ArgumentNullException(nameof(outputStream), "The specified output stream is null");
-            }
-
-            if (!outputStream.CanWrite)
-            {
-                throw new InvalidOperationException("The specified output stream is not writeable");
-            }
-
-            if (!State.HasFlag(SoulseekClientStates.Connected) || !State.HasFlag(SoulseekClientStates.LoggedIn))
-            {
-                throw new InvalidOperationException($"The server connection must be connected and logged in to download files (currently: {State})");
-            }
-
-            token ??= GetNextToken();
-
-            if (Uploads.ContainsKey(token.Value) || Downloads.ContainsKey(token.Value))
-            {
-                throw new DuplicateTokenException($"The specified or generated token {token} is already in progress");
-            }
-
-            if (Downloads.Values.Any(d => d.Username == username && d.Filename == filename))
-            {
-                throw new DuplicateTransferException($"An active or queued download of {filename} from {username} is already in progress");
-            }
-
-            options ??= new TransferOptions();
-
-            var enqueuedTaskCompletionSource = new TaskCompletionSource<bool>();
-
-            var task = DownloadToStreamAsync(username, filename, outputStream, size, startOffset, token.Value, options, cancellationToken ?? CancellationToken.None, enqueuedTaskCompletionSource);
-
-            await enqueuedTaskCompletionSource.Task.ConfigureAwait(false);
-            return task;
         }
 
         /// <summary>
@@ -2807,7 +2699,7 @@
             }
         }
 
-        private async Task<(Transfer Transfer, byte[] Data)> DownloadToByteArrayAsync(string username, string filename, long? size, long startOffset, int token, TransferOptions options, CancellationToken cancellationToken, TaskCompletionSource<bool> enqueuedTaskCompletionSource = null)
+        private async Task<(Transfer Transfer, byte[] Data)> DownloadToByteArrayAsync(string username, string filename, long? size, long startOffset, int token, TransferOptions options, CancellationToken cancellationToken)
         {
             // overwrite provided options to ensure the stream disposal flags are false; this will prevent the enclosing memory
             // stream from capturing the output.
@@ -2824,11 +2716,11 @@
             await using var memoryStream = new MemoryStream();
 #endif
 
-            var transfer = await DownloadToStreamAsync(username, filename, memoryStream, size, startOffset, token, options, cancellationToken, enqueuedTaskCompletionSource).ConfigureAwait(false);
+            var transfer = await DownloadToStreamAsync(username, filename, memoryStream, size, startOffset, token, options, cancellationToken).ConfigureAwait(false);
             return (transfer, memoryStream.ToArray());
         }
 
-        private async Task<Transfer> DownloadToStreamAsync(string username, string filename, Stream outputStream, long? size, long startOffset, int token, TransferOptions options, CancellationToken cancellationToken, TaskCompletionSource<bool> enqueuedTaskCompletionSource = null)
+        private async Task<Transfer> DownloadToStreamAsync(string username, string filename, Stream outputStream, long? size, long startOffset, int token, TransferOptions options, CancellationToken cancellationToken)
         {
             var download = new TransferInternal(TransferDirection.Download, username, filename, token, options)
             {
@@ -2905,7 +2797,6 @@
                 {
                     // the download is remotely queued, so put it in the local queue.
                     UpdateState(TransferStates.Queued);
-                    enqueuedTaskCompletionSource?.SetResult(true);
 
                     // wait for the peer to respond that they are ready to start the transfer
                     var transferStartRequest = await transferStartRequested.ConfigureAwait(false);
@@ -3007,10 +2898,7 @@
             {
                 download.State = TransferStates.Rejected;
 
-                var wrappedEx = new TransferRejectedException($"Download of file {filename} rejected by user {username}: {ex.Message}", ex);
-
-                enqueuedTaskCompletionSource?.SetException(wrappedEx);
-                throw wrappedEx;
+                throw new TransferRejectedException($"Download of file {filename} rejected by user {username}: {ex.Message}", ex);
             }
             catch (OperationCanceledException ex)
             {
@@ -3019,10 +2907,6 @@
 
                 Diagnostic.Debug(ex.ToString());
 
-<<<<<<< HEAD
-                enqueuedTaskCompletionSource?.SetException(ex);
-=======
->>>>>>> 6fc99dbe
                 throw;
             }
             catch (TimeoutException ex)
@@ -3032,10 +2916,6 @@
 
                 Diagnostic.Debug(ex.ToString());
 
-<<<<<<< HEAD
-                enqueuedTaskCompletionSource?.SetException(ex);
-=======
->>>>>>> 6fc99dbe
                 throw;
             }
             catch (Exception ex)
@@ -3047,14 +2927,10 @@
 
                 if (ex is UserOfflineException)
                 {
-                    enqueuedTaskCompletionSource?.SetException(ex);
                     throw;
                 }
 
-                var wrappedEx = new SoulseekClientException($"Failed to download file {filename} from user {username}: {ex.Message}", ex);
-
-                enqueuedTaskCompletionSource?.SetException(wrappedEx);
-                throw wrappedEx;
+                throw new SoulseekClientException($"Failed to download file {filename} from user {username}: {ex.Message}", ex);
             }
             finally
             {
